# Byte-compiled / optimized / DLL files
__pycache__/
*.py[cod]
*$py.class

# C extensions
*.so

# Distribution / packaging
.Python
build/
develop-eggs/
dist/
downloads/
eggs/
.eggs/
lib/
lib64/
parts/
sdist/
var/
wheels/
share/python-wheels/
*.egg-info/
.installed.cfg
*.egg
MANIFEST

# PyInstaller
#  Usually these files are written by a python script from a template
#  before PyInstaller builds the exe, so as to inject date/other infos into it.
*.manifest
*.spec

# Installer logs
pip-log.txt
pip-delete-this-directory.txt

# Unit test / coverage reports
htmlcov/
.tox/
.nox/
.coverage
.coverage.*
.cache
nosetests.xml
coverage.xml
*.cover
*.py,cover
.hypothesis/
.pytest_cache/
cover/

# Translations
*.mo
*.pot

# Django stuff:
*.log
local_settings.py
db.sqlite3
db.sqlite3-journal

# Flask stuff:
instance/
.webassets-cache

# Scrapy stuff:
.scrapy

# Sphinx documentation
docs/_build/

# PyBuilder
.pybuilder/
target/

# Jupyter Notebook
.ipynb_checkpoints

# IPython
profile_default/
ipython_config.py

# pyenv
#   For a library or package, you might want to ignore these files since the code is
#   intended to run in multiple environments; otherwise, check them in:
# .python-version

# pipenv
#   According to pypa/pipenv#598, it is recommended to include Pipfile.lock in version control.
#   However, in case of collaboration, if having platform-specific dependencies or dependencies
#   having no cross-platform support, pipenv may install dependencies that don't work, or not
#   install all needed dependencies.
#Pipfile.lock

# poetry
#   Similar to Pipfile.lock, it is generally recommended to include poetry.lock in version control.
#   This is especially recommended for binary packages to ensure reproducibility, and is more
#   commonly ignored for libraries.
#   https://python-poetry.org/docs/basic-usage/#commit-your-poetrylock-file-to-version-control
#poetry.lock

# pdm
#   Similar to Pipfile.lock, it is generally recommended to include pdm.lock in version control.
#pdm.lock
#   pdm stores project-wide configurations in .pdm.toml, but it is recommended to not include it
#   in version control.
#   https://pdm.fming.dev/latest/usage/project/#working-with-version-control
.pdm.toml
.pdm-python
.pdm-build/

# PEP 582; used by e.g. github.com/David-OConnor/pyflow and github.com/pdm-project/pdm
__pypackages__/

# Celery stuff
celerybeat-schedule
celerybeat.pid

# SageMath parsed files
*.sage.py

# Environments
.env
.venv
env/
venv/
ENV/
env.bak/
venv.bak/

# Spyder project settings
.spyderproject
.spyproject

# Rope project settings
.ropeproject

# mkdocs documentation
/site

# mypy
.mypy_cache/
.dmypy.json
dmypy.json

# Pyre type checker
.pyre/

# pytype static type analyzer
.pytype/

# Cython debug symbols
cython_debug/

# PyCharm
#  JetBrains specific template is maintained in a separate JetBrains.gitignore that can
#  be found at https://github.com/github/gitignore/blob/main/Global/JetBrains.gitignore
#  and can be added to the global gitignore or merged into this file.  For a more nuclear
#  option (not recommended) you can uncomment the following to ignore the entire idea folder.
#.idea/

<<<<<<< HEAD
# VS Code debug
.vscode/
=======
**/.claude/settings.local.json
>>>>>>> 524da277
<|MERGE_RESOLUTION|>--- conflicted
+++ resolved
@@ -161,9 +161,6 @@
 #  option (not recommended) you can uncomment the following to ignore the entire idea folder.
 #.idea/
 
-<<<<<<< HEAD
 # VS Code debug
 .vscode/
-=======
-**/.claude/settings.local.json
->>>>>>> 524da277
+**/.claude/settings.local.json